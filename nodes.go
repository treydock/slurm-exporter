--- conflicted
+++ resolved
@@ -239,14 +239,10 @@
 		nm.gpuIdle += float64(idle)
 	}
 
-<<<<<<< HEAD
-	return &nm, nil
-=======
 	nm.nodeDown = nodeDown
 	nm.nodeDownReason = nodeDownReason
 	nm.nodeFeatures = nodeFeatures
-	return &nm
->>>>>>> b0f0d019
+	return &nm, nil
 }
 
 func (nc *NodesCollector) Describe(ch chan<- *prometheus.Desc) {
